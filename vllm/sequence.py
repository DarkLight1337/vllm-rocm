"""Sequence and its related classes."""
import copy
import enum
import math
from abc import ABC, abstractmethod
from dataclasses import dataclass, field
from typing import TYPE_CHECKING, Dict, List, Optional, Tuple, Union

import torch

from vllm.lora.request import LoRARequest
from vllm.pooling_params import PoolingParams
from vllm.sampling_params import SamplingParams

if TYPE_CHECKING:
<<<<<<< HEAD
    from vllm.multimodal import EXTERNAL_MM_DATA_TYPE, MultiModalData
=======
    from vllm.inputs import LLMInputs
    from vllm.multimodal import MultiModalData
>>>>>>> 57f09a41
    from vllm.spec_decode.metrics import SpecDecodeWorkerMetrics


@dataclass
class Logprob:
    """Infos for supporting OpenAI compatible logprobs and token ranks.

    Attributes:
        logprob: The logprob of chosen token
        rank: The vocab rank of chosen token (>=1)
        decoded_token: The decoded chosen token index
    """
    logprob: float
    rank: Optional[int] = None
    decoded_token: Optional[str] = None


# {token_id -> logprob} per each sequence group. None if the corresponding
# sequence group doesn't require prompt logprob.
PromptLogprobs = List[Optional[Dict[int, Logprob]]]
# {token_id -> logprob} for each sequence group.
SampleLogprobs = List[Dict[int, Logprob]]


class SequenceStatus(enum.Enum):
    """Status of a sequence."""
    WAITING = enum.auto()
    RUNNING = enum.auto()
    SWAPPED = enum.auto()
    FINISHED_STOPPED = enum.auto()
    FINISHED_LENGTH_CAPPED = enum.auto()
    FINISHED_ABORTED = enum.auto()
    FINISHED_IGNORED = enum.auto()

    @staticmethod
    def is_finished(status: "SequenceStatus") -> bool:
        return status in [
            SequenceStatus.FINISHED_STOPPED,
            SequenceStatus.FINISHED_LENGTH_CAPPED,
            SequenceStatus.FINISHED_ABORTED,
            SequenceStatus.FINISHED_IGNORED,
        ]

    @staticmethod
    def get_finished_reason(status: "SequenceStatus") -> Union[str, None]:
        if status == SequenceStatus.FINISHED_STOPPED:
            finish_reason = "stop"
        elif status == SequenceStatus.FINISHED_LENGTH_CAPPED:
            finish_reason = "length"
        elif status == SequenceStatus.FINISHED_ABORTED:
            finish_reason = "abort"
        elif status == SequenceStatus.FINISHED_IGNORED:
            # The ignored sequences are the sequences whose prompt lengths
            # are longer than the model's length cap. Therefore, the stop
            # reason should also be "length" as in OpenAI API.
            finish_reason = "length"
        else:
            finish_reason = None
        return finish_reason


class SequenceStage(enum.Enum):
    PREFILL = enum.auto()
    DECODE = enum.auto()


@dataclass
class RequestMetrics:
    """Metrics associated with a request.

    Attributes:
        arrival_time: The time when the request arrived.
        first_scheduled_time: The time when the request was first scheduled.
        first_token_time: The time when the first token was generated.
        time_in_queue: The time the request spent in the queue.
        finished_time: The time when the request was finished.
    """
    arrival_time: float
    last_token_time: float
    first_scheduled_time: Optional[float]
    first_token_time: Optional[float]
    time_in_queue: Optional[float]
    finished_time: Optional[float] = None


class SequenceData:
    """Data associated with a sequence.

    Args:
        prompt_token_ids: The token IDs of the prompt.
        output_token_ids: The token IDs of the output. Set to an empty list if
            None.

    Attributes:
        prompt_token_ids: The token IDs of the prompt.
        output_token_ids: The token IDs of the output.
        cumulative_logprob: The cumulative log probability of the output.
    """

    def __init__(
        self,
        prompt_token_ids: List[int],
        output_token_ids: Optional[List[int]] = None,
    ) -> None:
        if output_token_ids is None:
            output_token_ids = []

        self.prompt_token_ids = prompt_token_ids
        self._prompt_token_ids_tuple = tuple(prompt_token_ids)
        self.output_token_ids = output_token_ids
        self.cumulative_logprob = 0.0
        # The number of tokens that are computed (that run against the model).
        self._num_computed_tokens = 0
        self._stage: SequenceStage = SequenceStage.PREFILL

    def append_token_id(self, token_id: int, logprob: float) -> None:
        self.output_token_ids.append(token_id)
        self.cumulative_logprob += logprob

    def get_len(self) -> int:
        return len(self.output_token_ids) + len(self.prompt_token_ids)

    def get_prompt_len(self) -> int:
        return len(self.prompt_token_ids)

    def get_output_len(self) -> int:
        return len(self.output_token_ids)

    def get_token_ids(self) -> List[int]:
        return self.prompt_token_ids + self.output_token_ids

    def get_prefix_token_ids(
            self, num_tokens: int
    ) -> Tuple[Tuple[int, ...], Optional[Tuple[int, ...]]]:
        """Get prefix tokens, and make the return value hashable"""
        prompt_length = len(self.prompt_token_ids)
        if num_tokens > prompt_length:
            return (self._prompt_token_ids_tuple,
                    tuple(self.output_token_ids[:num_tokens - prompt_length]))
        else:
            return (self._prompt_token_ids_tuple[:num_tokens], None)

    def get_num_computed_tokens(self) -> int:
        """Return the number of prefill tokens that are already computed."""
        return self._num_computed_tokens

    def update_num_computed_tokens(self, num_new_computed_tokens: int):
        """Update number of tokens computed so far."""
        self._num_computed_tokens += num_new_computed_tokens
        assert self._num_computed_tokens <= self.get_len(), (
            self._num_computed_tokens, self.get_len())
        # If all tokens are computed, it means it is in decoding phase.
        if self.get_num_uncomputed_tokens() == 0:
            self._stage = SequenceStage.DECODE

    def reset_state_for_recompute(self) -> None:
        """Reset the number of computed tokens from this sequence. It is
        supposed to be called when a sequence needs to be started from
        the beginning again (e.g., sequence is preempted).
        """
        self._num_computed_tokens = 0
        self._stage = SequenceStage.PREFILL

    def get_num_uncomputed_tokens(self) -> int:
        """Return the number of prefill tokens that are not computed."""
        # we use `get_len()` which includes prompt_len + output_len instead
        # of prompt_len here. This is because during recompute we need to
        # prefill for both prompt and output.
        return self.get_len() - self.get_num_computed_tokens()

    def get_last_token_id(self) -> int:
        if not self.output_token_ids:
            return self.prompt_token_ids[-1]
        return self.output_token_ids[-1]

    def get_prompt_token_ids(self) -> List[int]:
        return self.prompt_token_ids

    def get_output_token_ids(self) -> List[int]:
        return self.output_token_ids

    @property
    def stage(self) -> SequenceStage:
        return self._stage

    def __repr__(self) -> str:
        return (f"SequenceData("
                f"prompt_token_ids={self.prompt_token_ids}, "
                f"output_token_ids={self.output_token_ids}, "
                f"cumulative_logprob={self.cumulative_logprob})")


class Sequence:
    """Stores the data, status, and block information of a sequence.

    Args:
        seq_id: The ID of the sequence.
        inputs: The inputs of the sequence.
        block_size: The block size of the sequence. Should be the same as the
            block size used by the block manager and cache engine.
        lora_request: LoRA request.
    """

    def __init__(
        self,
        seq_id: int,
        inputs: "LLMInputs",
        block_size: int,
        eos_token_id: Optional[int] = None,
        lora_request: Optional[LoRARequest] = None,
    ) -> None:
        self.seq_id = seq_id
        self.inputs = inputs
        self.block_size = block_size
        self.eos_token_id = eos_token_id
        self.lora_request = lora_request

        self.data = SequenceData(self.prompt_token_ids)
        self.output_logprobs: SampleLogprobs = []
        self.output_text = ""

        self.status = SequenceStatus.WAITING
        self.stop_reason: Union[int, str, None] = None

        # Used for incremental detokenization
        self.prefix_offset = 0
        self.read_offset = 0
        # Input + output tokens
        self.tokens: Optional[List[str]] = None

    @property
    def n_blocks(self) -> int:
        return math.ceil(self.get_len() / self.block_size)

    @property
    def prompt(self) -> Optional[str]:
        return self.inputs.get("prompt")

    @property
    def prompt_token_ids(self) -> List[int]:
        return self.inputs["prompt_token_ids"]

    @property
    def multi_modal_data(self) -> Dict[str, "EXTERNAL_MM_DATA_TYPE"]:
        return self.inputs.get("multi_modal_data") or {}

    @property
    def lora_int_id(self) -> int:
        return self.lora_request.lora_int_id if self.lora_request else 0

    def get_output_text_to_return(self, buffer_length: int):
        # We return the full output text if the sequence is finished.
        truncate = buffer_length and not self.is_finished()
        return self.output_text[:-buffer_length] if truncate else (
            self.output_text)

    def hash_of_block(self, logical_idx: int) -> int:
        # TODO This can produce incorrect hash when block size > prompt size

        # Compute the number of tokens in the sequence
        # TODO: The current hashing function is O(L^2). We should optimize
        # this in the future.
        num_tokens = self.num_hashed_tokens_of_block(logical_idx)
        hashed_tokens = self.data.get_prefix_token_ids(num_tokens)
        return hash((hashed_tokens, self.lora_int_id))

    def num_hashed_tokens_of_block(self, logical_idx: int):
        return logical_idx * self.block_size + self.block_size

    def reset_state_for_recompute(self):
        """Reset the sequence states for recomputation."""
        self.data.reset_state_for_recompute()

    def append_token_id(
        self,
        token_id: int,
        logprobs: Dict[int, Logprob],
    ) -> None:
        assert token_id in logprobs
        self.output_logprobs.append(logprobs)
        self.data.append_token_id(token_id, logprobs[token_id].logprob)

    def get_len(self) -> int:
        return self.data.get_len()

    def get_prompt_len(self) -> int:
        return self.data.get_prompt_len()

    def get_output_len(self) -> int:
        return self.data.get_output_len()

    def get_token_ids(self) -> List[int]:
        return self.data.get_token_ids()

    def get_prompt_token_ids(self) -> List[int]:
        return self.data.get_prompt_token_ids()

    def get_last_token_id(self) -> int:
        return self.data.get_last_token_id()

    def get_output_token_ids(self) -> List[int]:
        return self.data.output_token_ids

    def get_cumulative_logprob(self) -> float:
        return self.data.cumulative_logprob

    def get_beam_search_score(self,
                              length_penalty: float = 1.0,
                              seq_len: Optional[int] = None,
                              eos_token_id: Optional[int] = None) -> float:
        """Calculate the beam search score with length penalty.

        Adapted from

        https://github.com/huggingface/transformers/blob/ccb92be23def445f2afdea94c31286f84b89eb5b/src/transformers/generation/beam_search.py#L938
        """
        if seq_len is None:
            seq_len = self.get_len()
            # NOTE: HF implementation does not count the EOS token
            # towards the length, we align with that here for testing.
            if (eos_token_id is not None
                    and self.get_last_token_id() == eos_token_id):
                seq_len -= 1
        return self.get_cumulative_logprob() / (seq_len**length_penalty)

    def is_finished(self) -> bool:
        return SequenceStatus.is_finished(self.status)

    def fork(self, new_seq_id: int) -> "Sequence":
        new_seq = copy.deepcopy(self)
        new_seq.seq_id = new_seq_id
        return new_seq

    def get_num_new_tokens(self) -> int:
        """Get the number of new tokens to be computed.

        Returns:
            The new number of tokens to be computed. I.e., 1 for decode, or
            the remaining prompt size for prefill.
        """
        if self.data.stage == SequenceStage.DECODE:
            return 1
        return self.data.get_num_uncomputed_tokens()

    def is_prefill(self) -> bool:
        return self.data.stage == SequenceStage.PREFILL

    def __repr__(self) -> str:
        return (f"Sequence(seq_id={self.seq_id}, "
                f"status={self.status.name}, "
                f"num_blocks={self.n_blocks}, ")


@dataclass
class SequenceGroupState:
    """Mutable state tied to a specific sequence group"""

    # torch.Generator used in seeded sampling
    generator: Optional = None  # type: ignore


class SequenceGroup:
    """A group of sequences that are generated from the same prompt.

    Args:
        request_id: The ID of the request.
        seqs: The list of sequences.
        sampling_params: The sampling parameters used to generate the outputs.
        arrival_time: The arrival time of the request.
        lora_request: LoRA request.
        embeddings: The embeddings vectors of the prompt of the sequence group
            for an embedding model.
        pooling_params: The pooling parameters used to generate the pooling
            for an embedding model.
        encoder_seq: Optional, the single encoder sequence. Should be None
                     unless you are working with an encoder/decoder model.
        trace_headers: OpenTelemetry trace headers.
    """

    def __init__(
        self,
        request_id: str,
        seqs: List[Sequence],
        arrival_time: float,
        sampling_params: Optional[SamplingParams] = None,
        lora_request: Optional[LoRARequest] = None,
        embeddings: Optional[List[float]] = None,
        pooling_params: Optional[PoolingParams] = None,
        encoder_seq: Optional[Sequence] = None,
        trace_headers: Optional[Dict[str, str]] = None,
    ) -> None:
        self.request_id = request_id
        self.seqs_dict = {seq.seq_id: seq for seq in seqs}
        self.sampling_params = sampling_params
        self.metrics = RequestMetrics(arrival_time=arrival_time,
                                      last_token_time=arrival_time,
                                      first_scheduled_time=None,
                                      first_token_time=None,
                                      time_in_queue=None)
        self.lora_request = lora_request
        self.prompt_logprobs: Optional[PromptLogprobs] = None
        self.state = SequenceGroupState()
        self.embeddings = embeddings
        self.pooling_params = pooling_params
        self.encoder_seq = encoder_seq
        self.trace_headers = trace_headers

    @property
    def prompt(self) -> Optional[str]:
        # All sequences in the group should have the same prompt.
        # We use the prompt of an arbitrary sequence.
        return next(iter(self.seqs_dict.values())).prompt

    @property
    def prompt_token_ids(self) -> List[int]:
        # All sequences in the group should have the same prompt.
        # We use the prompt of an arbitrary sequence.
        return next(iter(self.seqs_dict.values())).prompt_token_ids

    @property
    def multi_modal_data(self) -> Optional["MultiModalData"]:
        # All sequences in the group should have the same multi-modal data.
        # We use the multi-modal data of an arbitrary sequence.
        return next(iter(self.seqs_dict.values())).multi_modal_data

    @property
    def lora_int_id(self) -> int:
        return self.lora_request.lora_int_id if self.lora_request else 0

    def get_last_latency(self, now: float) -> Optional[float]:
        """Sets the last token time for Request level timings."""
        # If still in prefill phase, raise Error.
        if self.is_prefill():
            raise ValueError(
                "seq_group.get_last_latency() should not be called "
                "if the seq_group is in prefill phase.")

        # Otherwise return token latency.
        latency = now - self.metrics.last_token_time
        self.metrics.last_token_time = now
        return latency

    def maybe_set_first_token_time(self, time: float) -> None:
        """Sets the first token time for Request level timings."""
        # Note: in a case where a sequence_group is swapped and
        #   recomputed, the time between iterations is counted
        #   in TPOT, rather than recalculating TTFT (since from the )
        #   POV of the user, there is simply a long generation delay.
        if (self.metrics.first_token_time is None
                and self.get_seqs()[0].get_output_len() == 1):
            self.metrics.first_token_time = time

    def maybe_set_first_scheduled_time(self, time: float) -> None:
        """Sets the first scheduled time and time in queue for Request
        level timings."""
        if self.metrics.first_scheduled_time is None:
            self.metrics.first_scheduled_time = time
            self.metrics.time_in_queue = time - self.metrics.arrival_time

    def set_finished_time(self, time: Optional[float]) -> None:
        """Sets the finished time for Request level timings."""
        self.metrics.finished_time = time

    def get_max_num_running_seqs(self) -> int:
        """The maximum number of sequences running in parallel in the remaining
        lifetime of the request."""
        if self.sampling_params and self.sampling_params.use_beam_search:
            # For beam search, maximally there will always be `best_of` beam
            # candidates running in the future.
            return self.sampling_params.best_of
        else:
            if (self.sampling_params
                    and self.sampling_params.best_of > self.num_seqs()):
                # At prompt stage, the sequence group is not yet filled up
                # and only have one sequence running. However, in the
                # generation stage, we will have `best_of` sequences running.
                return self.sampling_params.best_of
            # At sampling stages, return the number of actual sequences
            # that are not finished yet.
            return self.num_unfinished_seqs()

    def get_seqs(
        self,
        status: Optional[SequenceStatus] = None,
    ) -> List[Sequence]:
        return list(self.seqs_dict.values()) if status is None else [
            seq for seq in self.seqs_dict.values() if seq.status == status
        ]

    def is_encoder_decoder(self) -> bool:
        return self.encoder_seq is not None

    def get_encoder_seq(self) -> Optional[Sequence]:
        return self.encoder_seq

    def get_unfinished_seqs(self) -> List[Sequence]:
        return [
            seq for seq in self.seqs_dict.values() if not seq.is_finished()
        ]

    def get_finished_seqs(self) -> List[Sequence]:
        return [seq for seq in self.seqs_dict.values() if seq.is_finished()]

    def update_num_computed_tokens(self, num_new_computed_tokens: int):
        """Update number of tokens computed so far."""
        for seq in self.seqs_dict.values():
            if not seq.is_finished():
                seq.data.update_num_computed_tokens(num_new_computed_tokens)

    def get_num_uncomputed_tokens(self) -> int:
        num_uncomputed_tokens = 0
        for seq in self.get_seqs():
            if not seq.is_finished():
                num_uncomputed_tokens += seq.data.get_num_uncomputed_tokens()
        return num_uncomputed_tokens

    def num_seqs(self, status: Optional[SequenceStatus] = None) -> int:
        # Optimization. We don't need to call get_seqs if we don't need to
        # filter by states.
        if status is None:
            return len(self.seqs_dict)

        return len(self.get_seqs(status))

    def num_unfinished_seqs(self) -> int:
        return len(self.get_unfinished_seqs())

    def num_finished_seqs(self) -> int:
        return len(self.get_finished_seqs())

    def find(self, seq_id: int) -> Sequence:
        if seq_id not in self.seqs_dict:
            raise ValueError(f"Sequence {seq_id} not found.")
        return self.seqs_dict[seq_id]

    def add(self, seq: Sequence) -> None:
        if seq.seq_id in self.seqs_dict:
            raise ValueError(f"Sequence {seq.seq_id} already exists.")
        self.seqs_dict[seq.seq_id] = seq

    def remove(self, seq_id: int) -> None:
        if seq_id not in self.seqs_dict:
            raise ValueError(f"Sequence {seq_id} not found.")
        del self.seqs_dict[seq_id]

    def is_finished(self) -> bool:
        return all(seq.is_finished() for seq in self.get_seqs())

    def is_prefill(self) -> bool:
        # Every sequence should be in the same stage.
        return self.get_seqs()[0].is_prefill()

    def __repr__(self) -> str:
        return (f"SequenceGroup(request_id={self.request_id}, "
                f"sampling_params={self.sampling_params}, "
                f"num_seqs={len(self.seqs_dict)})")


class SequenceGroupMetadata:
    """Metadata for a sequence group. Used to create `AttentionMetadata`.

    Args:
        request_id: The ID of the request.
        is_prompt: Whether the request is at prompt stage.
        seq_data: The sequence data. (Seq id -> sequence data)
        sampling_params: The sampling parameters used to generate the outputs.
        block_tables: The block tables. (Seq id -> list of physical block
            numbers)
        do_sample: True if sampling is required. Sampling is not required when
            e.g., prefill is chunked, and the current iteration only computes
            query tokens for prefill, we don't need sampling.
        token_chunk_size: The number of tokens to be processed (per sequence).
            None if chunking is not required.
        lora_request: LoRA request.
        computed_block_nums: The block numbers that are already computed,
            used in prefix caching.
        state: Internal state tied to this sequence group.
        multi_modal_data: Multi modal data.
        encoder_seq_data: Optional sequence data for encoder prompt
                          (SequenceGroup.encoder_seq). Should be None 
                          unless you are working with an encoder/decoder
                          model.
        cross_block_table: Optional cross-attention block table associated
                           with the encoder prompt
                           (SequenceGroup.encoder_seq). Should be None
                           unless you are working with an encoder/decoder
                           model.
    """

    def __init__(
        self,
        request_id: str,
        is_prompt: bool,
        seq_data: Dict[int, SequenceData],
        sampling_params: SamplingParams,
        block_tables: Dict[int, List[int]],
        do_sample: bool = True,
        pooling_params: Optional[PoolingParams] = None,
        token_chunk_size: Optional[int] = None,
        lora_request: Optional[LoRARequest] = None,
        computed_block_nums: Optional[List[int]] = None,
        state: Optional[SequenceGroupState] = None,
        multi_modal_data: Optional[Dict[str, "EXTERNAL_MM_DATA_TYPE"]] = None,
        encoder_seq_data: Optional[SequenceData] = None,
        cross_block_table: Optional[List[int]] = None,
    ) -> None:
        self.request_id = request_id
        self.is_prompt = is_prompt
        self.seq_data = seq_data
        self.sampling_params = sampling_params
        self.block_tables = block_tables
        self.pooling_params = pooling_params
        self.lora_request = lora_request
        self.computed_block_nums = computed_block_nums
        self.multi_modal_data = multi_modal_data
        self.state = SequenceGroupState() if state is None else state
        self.encoder_seq_data = encoder_seq_data
        self.cross_block_table = cross_block_table
        self._token_chunk_size = token_chunk_size
        self.do_sample = do_sample

        # The number of speculative tokens adopted in this request.
        # None means specuative decoding is not used.
        # Zero means speculative decoding is disabled for some reasons.
        # TODO: We should maintain this states out of the sequence group.
        self.num_speculative_tokens = None

        if self._token_chunk_size is None:
            if is_prompt:
                self._token_chunk_size = list(seq_data.values())[0].get_len()
            else:
                self._token_chunk_size = 1

    @property
    def lora_int_id(self) -> int:
        return self.lora_request.lora_int_id if self.lora_request else 0

    @property
    def token_chunk_size(self) -> int:
        """Return the number of tokens to be processed (chunk size)."""
        assert self._token_chunk_size is not None
        return self._token_chunk_size


class SequenceOutput:
    """The model output associated with a sequence.

    Args:
        parent_seq_id: The ID of the parent sequence (for forking in beam
            search).
        output_token: The output token ID.
        logprobs: The logprobs of the output token.
            (Token id -> logP(x_i+1 | x_0, ..., x_i))
    """

    def __init__(
        self,
        parent_seq_id: int,
        output_token: int,
        logprobs: Dict[int, Logprob],
    ) -> None:
        self.parent_seq_id = parent_seq_id
        self.output_token = output_token
        self.logprobs = logprobs

    def __repr__(self) -> str:
        return (f"SequenceOutput(parent_seq_id={self.parent_seq_id}, "
                f"output_token={self.output_token}, "
                f"logprobs={self.logprobs})")

    def __eq__(self, other: object) -> bool:
        if not isinstance(other, SequenceOutput):
            raise NotImplementedError()
        equal = (self.parent_seq_id == other.parent_seq_id
                 and self.output_token == other.output_token)
        log_probs_equal = other.logprobs == self.logprobs
        return equal and log_probs_equal


class SequenceGroupOutput(ABC):
    """The base class for model outputs associated with a sequence group."""

    @abstractmethod
    def __repr__(self) -> str:
        pass

    @abstractmethod
    def __eq__(self, other: object) -> bool:
        pass


class CompletionSequenceGroupOutput(SequenceGroupOutput):
    """The model output associated with a completion sequence group."""

    def __init__(
        self,
        samples: List[SequenceOutput],
        prompt_logprobs: Optional[PromptLogprobs],
    ) -> None:
        self.samples = samples
        # Prompt logprob for each prompt query token.
        self.prompt_logprobs = prompt_logprobs

    def __repr__(self) -> str:
        return (f"CompletionSequenceGroupOutput(samples={self.samples}, "
                f"prompt_logprobs={self.prompt_logprobs})")

    def __eq__(self, other: object) -> bool:
        if not isinstance(other, CompletionSequenceGroupOutput):
            raise NotImplementedError()
        return (self.samples == other.samples
                and self.prompt_logprobs == other.prompt_logprobs)


class EmbeddingSequenceGroupOutput(SequenceGroupOutput):
    """The model output associated with an embedding sequence group."""

    def __init__(
        self,
        embeddings: List[float],
    ) -> None:
        self.embeddings = embeddings

    def __repr__(self) -> str:
        return (f"EmbeddingSequenceGroupOutput("
                f"embeddings_shape={len(self.embeddings)})")

    def __eq__(self, other: object) -> bool:
        if not isinstance(other, EmbeddingSequenceGroupOutput):
            raise NotImplementedError()
        return self.embeddings == other.embeddings


@dataclass
class SamplerOutput:
    """For each sequence group, we generate a list of SequenceOutput object,
    each of which contains one possible candidate for the next token.

    This data structure implements methods, so it can be used like a list, but
    also has optional fields for device tensors.
    """

    outputs: List[CompletionSequenceGroupOutput]

    # On-device tensor containing probabilities of each token.
    sampled_token_probs: Optional[torch.Tensor] = None

    # On-device tensor containing the logprobs of each token.
    logprobs: Optional["torch.Tensor"] = None

    # On-device tensor containing the sampled token ids.
    sampled_token_ids: Optional[torch.Tensor] = None

    # Spec decode metrics populated by workers.
    spec_decode_worker_metrics: Optional["SpecDecodeWorkerMetrics"] = None

    # Optional last hidden states from the model.
    hidden_states: Optional[torch.Tensor] = None

    def __getitem__(self, idx: int):
        return self.outputs[idx]

    def __setitem__(self, idx: int, value):
        self.outputs[idx] = value

    def __len__(self):
        return len(self.outputs)

    def __eq__(self, other: object):
        return isinstance(other,
                          self.__class__) and self.outputs == other.outputs

    def __repr__(self) -> str:
        """Show the shape of a tensor instead of its values to reduce noise.
        """
        sampled_token_probs_repr = ("None" if self.sampled_token_probs is None
                                    else self.sampled_token_probs.shape)
        sampled_token_ids_repr = ("None" if self.sampled_token_ids is None else
                                  self.sampled_token_ids.shape)
        return (
            f"SamplerOutput(outputs={self.outputs}, "
            f"sampled_token_probs={sampled_token_probs_repr}, "
            f"sampled_token_ids={sampled_token_ids_repr}, "
            f"spec_decode_worker_metrics={self.spec_decode_worker_metrics})")


@dataclass
class PoolerOutput:
    """The output from a pooling operation in the embedding model."""
    outputs: List[EmbeddingSequenceGroupOutput]

    spec_decode_worker_metrics: Optional["SpecDecodeWorkerMetrics"] = None

    def __getitem__(self, idx: int):
        return self.outputs[idx]

    def __setitem__(self, idx: int, value):
        self.outputs[idx] = value

    def __len__(self):
        return len(self.outputs)

    def __eq__(self, other: object):
        return isinstance(other,
                          self.__class__) and self.outputs == other.outputs


def get_all_seq_ids(
        seq_group_metadata_list: List[SequenceGroupMetadata]) -> List[int]:
    """Given a list of SequenceGroupMetadata, create a list of all
    sequence ids.
    """
    return [seq_id for sg in seq_group_metadata_list for seq_id in sg.seq_data]


class HiddenStates:
    """Hidden states corresponding to in-progress sequences.
    Used in speculative decoding to pass hidden states from
    the target model to the proposer model in the subsequent step.

    seq_ids are the sequence ids of each entry of the batch
    dimension of the hidden_states tensor"""

    def __init__(self, seq_group_metadata_list: List[SequenceGroupMetadata],
                 hidden_states: torch.Tensor):
        assert len(seq_group_metadata_list) == len(hidden_states)
        self.seq_ids: List[int] = get_all_seq_ids(seq_group_metadata_list)
        self.hidden_states: torch.Tensor = hidden_states

    def update(self, seq_group_metadata_list: List[SequenceGroupMetadata],
               hidden_states: torch.Tensor) -> None:
        """Update hidden states from target model invocation."""
        assert len(seq_group_metadata_list) == len(hidden_states)
        self.seq_ids.extend(get_all_seq_ids(seq_group_metadata_list))
        self.hidden_states = torch.cat([self.hidden_states, hidden_states])

    def prune(self,
              seq_group_metadata_list: List[SequenceGroupMetadata]) -> None:
        """Prune to provided list of sequence ids."""
        seq_ids = get_all_seq_ids(seq_group_metadata_list)
        if seq_ids != self.seq_ids:
            # Batch contents changed - prune removed sequences.
            index = [self.seq_ids.index(seq_id) for seq_id in seq_ids]
            self.hidden_states = self.hidden_states[index]
            self.seq_ids = seq_ids


@dataclass
class ExecuteModelRequest:
    """The model execution request, containing CPU metadata only. The LLM
    engine should create an instance of this class for each request batch."""
    # The sequence group metadata list.
    seq_group_metadata_list: List[SequenceGroupMetadata]
    # Blocks to swap in. List of CPU -> GPU block number.
    blocks_to_swap_in: List[Tuple[int, int]] = field(default_factory=list)
    # Blocks to swap out. List of GPU -> CPU block number.
    blocks_to_swap_out: List[Tuple[int, int]] = field(default_factory=list)
    # Blocks to copy. Source to dest block.
    blocks_to_copy: List[Tuple[int, int]] = field(default_factory=list)
    # The number of slots for lookahead decoding.
    num_lookahead_slots: int = 0
    # The number of requests in the running queue.
    running_queue_size: int = 0
    # Optional hidden states from prior step.
    previous_hidden_states: Optional[HiddenStates] = None

    def clone(
        self, seq_group_metadata_list: List[SequenceGroupMetadata]
    ) -> "ExecuteModelRequest":
        """Clone the request with a new sequence group metadata list."""
        return ExecuteModelRequest(
            seq_group_metadata_list=seq_group_metadata_list,
            blocks_to_swap_in=self.blocks_to_swap_in.copy(),
            blocks_to_swap_out=self.blocks_to_swap_out.copy(),
            blocks_to_copy=self.blocks_to_copy.copy(),
            num_lookahead_slots=self.num_lookahead_slots,
            running_queue_size=self.running_queue_size,
            previous_hidden_states=self.previous_hidden_states,
        )<|MERGE_RESOLUTION|>--- conflicted
+++ resolved
@@ -13,12 +13,8 @@
 from vllm.sampling_params import SamplingParams
 
 if TYPE_CHECKING:
-<<<<<<< HEAD
+    from vllm.inputs import LLMInputs
     from vllm.multimodal import EXTERNAL_MM_DATA_TYPE, MultiModalData
-=======
-    from vllm.inputs import LLMInputs
-    from vllm.multimodal import MultiModalData
->>>>>>> 57f09a41
     from vllm.spec_decode.metrics import SpecDecodeWorkerMetrics
 
 
