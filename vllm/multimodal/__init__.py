<<<<<<< HEAD
from .base import EXTERNAL_MM_DATA_TYPE, MultiModalData, MultiModalPlugin
from .registry import MULTIMODAL_REGISTRY, MultiModalRegistry
=======
from .base import MultiModalData, MultiModalPlugin
from .registry import MultiModalRegistry

MULTIMODAL_REGISTRY = MultiModalRegistry()
"""
The global :class:`~MultiModalRegistry` is used by model runners to
dispatch data processing according to its modality and the target model.

See also:
    :ref:`input_processing_pipeline`
"""
>>>>>>> 57f09a41

__all__ = [
    "MultiModalData",
    "MultiModalPlugin",
    "MULTIMODAL_REGISTRY",
    "MultiModalRegistry",
    "EXTERNAL_MM_DATA_TYPE",
]<|MERGE_RESOLUTION|>--- conflicted
+++ resolved
@@ -1,8 +1,4 @@
-<<<<<<< HEAD
-from .base import EXTERNAL_MM_DATA_TYPE, MultiModalData, MultiModalPlugin
-from .registry import MULTIMODAL_REGISTRY, MultiModalRegistry
-=======
-from .base import MultiModalData, MultiModalPlugin
+from .base import MultiModalData, MultiModalPlugin, EXTERNAL_MM_DATA_TYPE
 from .registry import MultiModalRegistry
 
 MULTIMODAL_REGISTRY = MultiModalRegistry()
@@ -13,7 +9,6 @@
 See also:
     :ref:`input_processing_pipeline`
 """
->>>>>>> 57f09a41
 
 __all__ = [
     "MultiModalData",
