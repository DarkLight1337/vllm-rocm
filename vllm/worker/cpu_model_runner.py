--- conflicted
+++ resolved
@@ -1,10 +1,6 @@
-<<<<<<< HEAD
-from typing import List, Mapping, Optional, Tuple
-=======
-from collections import defaultdict
 from dataclasses import dataclass
-from typing import TYPE_CHECKING, Any, Dict, List, Optional, Tuple, Type, Union
->>>>>>> 3aa7b6cf
+from typing import (TYPE_CHECKING, Any, Dict, List, Mapping, Optional, Tuple,
+                    Type, Union)
 
 import torch
 from torch import nn
@@ -44,7 +40,7 @@
     input_positions: Optional[torch.Tensor] = None
     attn_metadata: Optional["AttentionMetadata"] = None
     sampling_metadata: Optional["SamplingMetadata"] = None
-    multi_modal_kwargs: Optional[Dict[str, torch.Tensor]] = None
+    multi_modal_kwargs: Optional[Mapping[str, BatchedTensors]] = None
 
     def as_broadcastable_tensor_dict(
             self) -> Dict[str, Union[int, torch.Tensor]]:
@@ -316,12 +312,7 @@
     def prepare_model_input(
         self,
         seq_group_metadata_list: List[SequenceGroupMetadata],
-<<<<<<< HEAD
-    ) -> Tuple[torch.Tensor, torch.Tensor, AttentionMetadata, SamplingMetadata,
-               Optional[Mapping[str, BatchedTensors]]]:
-=======
     ) -> CPUModelInput:
->>>>>>> 3aa7b6cf
         multi_modal_kwargs = None
         # NOTE: We assume that all sequences in the group are all prompts or
         # all decodes.
