import contextlib
import gc
import os
import sys
from collections import UserList
from dataclasses import dataclass
from functools import cached_property
from pathlib import Path
from typing import (Any, Dict, List, Literal, Optional, Tuple, TypedDict,
                    TypeVar)

import pytest
import torch
import torch.nn as nn
import torch.nn.functional as F
from PIL import Image
from transformers import (AutoModelForCausalLM, AutoModelForVision2Seq,
                          AutoTokenizer, BatchEncoding)

from vllm import LLM, SamplingParams
from vllm.config import TokenizerPoolConfig
from vllm.distributed import (destroy_distributed_environment,
                              destroy_model_parallel)
from vllm.inputs import TextPrompt
from vllm.logger import init_logger
from vllm.sequence import SampleLogprobs
from vllm.utils import cuda_device_count_stateless, is_cpu
<<<<<<< HEAD
=======

if TYPE_CHECKING:
    # it will call torch.cuda.device_count()
    from vllm.multimodal import MultiModalDataDict
>>>>>>> 98d6682c

logger = init_logger(__name__)

_TEST_DIR = os.path.dirname(__file__)
_TEST_PROMPTS = [os.path.join(_TEST_DIR, "prompts", "example.txt")]
_LONG_PROMPTS = [os.path.join(_TEST_DIR, "prompts", "summary.txt")]

_IMAGE_DIR = Path(_TEST_DIR) / "images"
"""You can use `.buildkite/download-images.sh` to download the assets."""


def _read_prompts(filename: str) -> List[str]:
    with open(filename, "r") as f:
        prompts = f.readlines()
        return prompts


@dataclass(frozen=True)
class ImageAsset:
    name: Literal["stop_sign", "cherry_blossom"]

    @cached_property
    def pil_image(self) -> Image.Image:
        return Image.open(_IMAGE_DIR / f"{self.name}.jpg")

<<<<<<< HEAD
=======
    def for_hf(self) -> Image.Image:
        return self.pil_image

    def for_vllm(self) -> Dict[str, Any]:
        return {"image": self.pil_image}

>>>>>>> 98d6682c

class _ImageAssetPrompts(TypedDict):
    stop_sign: str
    cherry_blossom: str


if sys.version_info < (3, 9):
    # UserList cannot be subscripted
    class _ImageAssetsBase(UserList):
        pass
else:

    class _ImageAssetsBase(UserList[ImageAsset]):
        pass


class _ImageAssets(_ImageAssetsBase):

    def __init__(self) -> None:
        super().__init__(
            [ImageAsset("stop_sign"),
             ImageAsset("cherry_blossom")])

    def prompts(self, prompts: _ImageAssetPrompts) -> List[str]:
        """
        Convenience method to define the prompt for each test image.

        The order of the returned prompts matches the order of the
        assets when iterating through this object.
        """
        return [prompts["stop_sign"], prompts["cherry_blossom"]]


IMAGE_ASSETS = _ImageAssets()
"""Singleton instance of :class:`_ImageAssets`."""


def cleanup():
    destroy_model_parallel()
    destroy_distributed_environment()
    with contextlib.suppress(AssertionError):
        torch.distributed.destroy_process_group()
    gc.collect()
    if not is_cpu():
        torch.cuda.empty_cache()


@pytest.fixture()
def should_do_global_cleanup_after_test(request) -> bool:
    """Allow subdirectories to skip global cleanup by overriding this fixture.
    This can provide a ~10x speedup for non-GPU unit tests since they don't need
    to initialize torch.
    """

    if request.node.get_closest_marker("skip_global_cleanup"):
        return False

    return True


@pytest.fixture(autouse=True)
def cleanup_fixture(should_do_global_cleanup_after_test: bool):
    yield
    if should_do_global_cleanup_after_test:
        cleanup()


@pytest.fixture
def example_prompts() -> List[str]:
    prompts = []
    for filename in _TEST_PROMPTS:
        prompts += _read_prompts(filename)
    return prompts


@pytest.fixture
def example_long_prompts() -> List[str]:
    prompts = []
    for filename in _LONG_PROMPTS:
        prompts += _read_prompts(filename)
    return prompts


@pytest.fixture(scope="session")
def image_assets() -> _ImageAssets:
    return IMAGE_ASSETS


_STR_DTYPE_TO_TORCH_DTYPE = {
    "half": torch.half,
    "bfloat16": torch.bfloat16,
    "float": torch.float,
}

_T = TypeVar("_T", nn.Module, torch.Tensor, BatchEncoding)


class HfRunner:

    def wrap_device(self, input: _T) -> _T:
        if not is_cpu():
            return input.to("cuda")
        else:
            return input.to("cpu")

    def __init__(
        self,
        model_name: str,
        dtype: str = "half",
        *,
        model_kwargs: Optional[Dict[str, Any]] = None,
        is_embedding_model: bool = False,
        is_vision_model: bool = False,
        is_sparseml_model: bool = False,
    ) -> None:
        assert dtype in _STR_DTYPE_TO_TORCH_DTYPE
        torch_dtype = _STR_DTYPE_TO_TORCH_DTYPE[dtype]

        self.model_name = model_name

        if is_embedding_model:
            # Lazy init required for AMD CI
            from sentence_transformers import SentenceTransformer
            self.model = self.wrap_device(
                SentenceTransformer(
                    model_name,
                    device="cpu",
                ).to(dtype=torch_dtype))
        else:
            if is_vision_model:
                auto_cls = AutoModelForVision2Seq
            elif is_sparseml_model:
                from sparseml.transformers import SparseAutoModelForCausalLM
                auto_cls = SparseAutoModelForCausalLM
            else:
                auto_cls = AutoModelForCausalLM

            model_kwargs = model_kwargs if model_kwargs is not None else {}
            self.model = self.wrap_device(
                auto_cls.from_pretrained(
                    model_name,
                    torch_dtype=torch_dtype,
                    trust_remote_code=True,
                    **model_kwargs,
                ))

        self.tokenizer = AutoTokenizer.from_pretrained(
            model_name,
            torch_dtype=torch_dtype,
            trust_remote_code=True,
        )

        try:
            # don't put this import at the top level
            # it will call torch.cuda.device_count()
            from transformers import AutoProcessor  # noqa: F401
            self.processor = AutoProcessor.from_pretrained(
                model_name,
                torch_dtype=torch_dtype,
                trust_remote_code=True,
            )
        except Exception:
            logger.warning(
                "Unable to auto-load processor from HuggingFace for "
                "model %s. Using tokenizer instead.", model_name)
            self.processor = self.tokenizer

    def generate(
        self,
        prompts: List[str],
        images: Optional[List[Image.Image]] = None,
        **kwargs: Any,
    ) -> List[Tuple[List[List[int]], List[str]]]:
        if images:
            assert len(prompts) == len(images)

        outputs: List[Tuple[List[List[int]], List[str]]] = []
        for i, prompt in enumerate(prompts):
            processor_kwargs: Dict[str, Any] = {
                "text": prompt,
                "return_tensors": "pt",
            }
            if images is not None and images[i] is not None:
                processor_kwargs["images"] = images[i]

            inputs = self.processor(**processor_kwargs)

            output_ids = self.model.generate(
                **self.wrap_device(inputs),
                use_cache=True,
                **kwargs,
            )
            output_str = self.processor.batch_decode(
                output_ids,
                skip_special_tokens=True,
                clean_up_tokenization_spaces=False,
            )
            output_ids = output_ids.cpu().tolist()
            outputs.append((output_ids, output_str))
        return outputs

    def generate_greedy(
        self,
        prompts: List[str],
        max_tokens: int,
        images: Optional[List[Image.Image]] = None,
        **kwargs: Any,
    ) -> List[Tuple[List[int], str]]:
        outputs = self.generate(prompts,
                                do_sample=False,
                                max_new_tokens=max_tokens,
                                images=images,
                                **kwargs)

        return [(output_ids[0], output_str[0])
                for output_ids, output_str in outputs]

    def generate_beam_search(
        self,
        prompts: List[str],
        beam_width: int,
        max_tokens: int,
    ) -> List[Tuple[List[List[int]], List[str]]]:
        outputs = self.generate(prompts,
                                do_sample=False,
                                max_new_tokens=max_tokens,
                                num_beams=beam_width,
                                num_return_sequences=beam_width)
        for i in range(len(outputs)):
            output_ids, output_str = outputs[i]
            for j in range(len(output_ids)):
                output_ids[j] = [
                    x for x in output_ids[j]
                    if x != self.tokenizer.pad_token_id
                ]
            outputs[i] = (output_ids, output_str)
        return outputs

    def generate_greedy_logprobs(
        self,
        prompts: List[str],
        max_tokens: int,
        images: Optional[List[Image.Image]] = None,
        **kwargs: Any,
    ) -> List[List[torch.Tensor]]:
        all_logprobs: List[List[torch.Tensor]] = []
        for i, prompt in enumerate(prompts):
            processor_kwargs: Dict[str, Any] = {
                "text": prompt,
                "return_tensors": "pt",
            }
            if images is not None and images[i] is not None:
                processor_kwargs["images"] = images[i]

            inputs = self.processor(**processor_kwargs)

            output = self.model.generate(
                **self.wrap_device(inputs),
                use_cache=True,
                do_sample=False,
                max_new_tokens=max_tokens,
                output_hidden_states=True,
                return_dict_in_generate=True,
                **kwargs,
            )
            seq_logprobs: List[torch.Tensor] = []
            for hidden_states in output.hidden_states:
                last_hidden_states = hidden_states[-1][0]
                logits = torch.matmul(
                    last_hidden_states,
                    self.model.get_output_embeddings().weight.t(),
                )
                if self.model.get_output_embeddings().bias is not None:
                    logits += self.model.get_output_embeddings(
                    ).bias.unsqueeze(0)
                logprobs = F.log_softmax(logits, dim=-1, dtype=torch.float32)
                seq_logprobs.append(logprobs)
            all_logprobs.append(seq_logprobs)
        return all_logprobs

    def generate_greedy_logprobs_limit(
        self,
        prompts: List[str],
        max_tokens: int,
        num_logprobs: int,
        images: Optional[List[Image.Image]] = None,
        **kwargs: Any,
    ) -> List[Tuple[List[int], str, List[Dict[int, float]]]]:
        all_logprobs: List[List[Dict[int, float]]] = []
        all_output_ids: List[List[int]] = []
        all_output_strs: List[str] = []

        for i, prompt in enumerate(prompts):
            processor_kwargs: Dict[str, Any] = {
                "text": prompt,
                "return_tensors": "pt",
            }
            if images is not None and images[i] is not None:
                processor_kwargs["images"] = images[i]

            inputs = self.processor(**processor_kwargs)
            input_ids = inputs.input_ids

            output = self.model.generate(
                **self.wrap_device(inputs),
                use_cache=True,
                do_sample=False,
                max_new_tokens=max_tokens,
                output_hidden_states=True,
                return_dict_in_generate=True,
                **kwargs,
            )

            seq_logprobs: List[torch.Tensor] = []
            for _, hidden_states in enumerate(output.hidden_states):
                last_hidden_states = hidden_states[-1][0]
                logits = torch.matmul(
                    last_hidden_states,
                    self.model.get_output_embeddings().weight.t(),
                )
                if getattr(self.model.get_output_embeddings(), "bias",
                           None) is not None:
                    logits += self.model.get_output_embeddings(
                    ).bias.unsqueeze(0)
                logprobs = F.log_softmax(logits, dim=-1, dtype=torch.float32)
                seq_logprobs.append(logprobs)

            # convert to dict
            seq_logprobs_lst: List[Dict[int, float]] = []
            for tok_idx, tok_logprobs in enumerate(seq_logprobs):
                # drop prompt logprobs
                if tok_idx == 0:
                    tok_logprobs = tok_logprobs[-1, :].reshape(1, -1)
                topk = tok_logprobs.topk(num_logprobs)

                tok_logprobs_dct = {}
                for token_id, logprob in zip(topk.indices[0], topk.values[0]):
                    tok_logprobs_dct[token_id.item()] = logprob.item()

                seq_logprobs_lst.append(tok_logprobs_dct)

            all_logprobs.append(seq_logprobs_lst)
            seq_ids = output.sequences[0]
            output_len = seq_ids.shape[0] - input_ids.shape[1]
            output_ids = seq_ids[-output_len:]
            all_output_ids.append(output_ids.tolist())
            all_output_strs.append(self.tokenizer.decode(output_ids))

        outputs = zip(all_output_ids, all_output_strs, all_logprobs)
        return [(output_ids, output_str, output_logprobs)
                for output_ids, output_str, output_logprobs in outputs]

    def encode(self, prompts: List[str]) -> List[List[torch.Tensor]]:
        return self.model.encode(prompts)

    def __enter__(self):
        return self

    def __exit__(self, exc_type, exc_value, traceback):
        del self.model
        cleanup()


@pytest.fixture(scope="session")
def hf_runner():
    return HfRunner


class VllmRunner:

    def __init__(
        self,
        model_name: str,
        tokenizer_name: Optional[str] = None,
        # Use smaller max model length, otherwise bigger model cannot run due
        # to kv cache size limit.
        max_model_len: int = 1024,
        dtype: str = "half",
        disable_log_stats: bool = True,
        tensor_parallel_size: int = 1,
        block_size: int = 16,
        enable_chunked_prefill: bool = False,
        swap_space: int = 4,
        enforce_eager: bool = False,
        **kwargs,
    ) -> None:
        self.model = LLM(
            model=model_name,
            tokenizer=tokenizer_name,
            trust_remote_code=True,
            dtype=dtype,
            swap_space=swap_space,
            enforce_eager=enforce_eager,
            disable_log_stats=disable_log_stats,
            tensor_parallel_size=tensor_parallel_size,
            max_model_len=max_model_len,
            block_size=block_size,
            enable_chunked_prefill=enable_chunked_prefill,
            **kwargs,
        )

    def generate(
        self,
        prompts: List[str],
        sampling_params: SamplingParams,
<<<<<<< HEAD
        images: Optional[List[Image.Image]] = None,
=======
        images: Optional[List["MultiModalDataDict"]] = None,
>>>>>>> 98d6682c
    ) -> List[Tuple[List[List[int]], List[str]]]:
        if images is not None:
            assert len(prompts) == len(images)

        inputs = [TextPrompt(prompt=prompt) for prompt in prompts]
        if images is not None:
            for i, image in enumerate(images):
                inputs[i]["multi_modal_data"] = {"image": image}

        req_outputs = self.model.generate(inputs,
                                          sampling_params=sampling_params)

        outputs: List[Tuple[List[List[int]], List[str]]] = []
        for req_output in req_outputs:
            prompt_str = req_output.prompt
            prompt_ids = req_output.prompt_token_ids
            req_sample_output_ids: List[List[int]] = []
            req_sample_output_strs: List[str] = []
            for sample in req_output.outputs:
                output_str = sample.text
                output_ids = list(sample.token_ids)
                req_sample_output_ids.append(prompt_ids + output_ids)
                req_sample_output_strs.append(prompt_str + output_str)
            outputs.append((req_sample_output_ids, req_sample_output_strs))
        return outputs

    def generate_w_logprobs(
        self,
        prompts: List[str],
        sampling_params: SamplingParams,
        images: Optional[List[Image.Image]] = None,
    ) -> List[Tuple[List[int], str, Optional[SampleLogprobs]]]:
        assert sampling_params.logprobs is not None

        if images is not None:
            assert len(prompts) == len(images)

        inputs = [TextPrompt(prompt=prompt) for prompt in prompts]
        if images is not None:
            for i, image in enumerate(images):
                inputs[i]["multi_modal_data"] = {"image": image}

        req_outputs = self.model.generate(inputs,
                                          sampling_params=sampling_params)
        outputs: List[Tuple[List[int], str, Optional[SampleLogprobs]]] = []
        for req_output in req_outputs:
            for sample in req_output.outputs:
                output_str = sample.text
                output_ids = sample.token_ids
                output_logprobs = sample.logprobs
            outputs.append((output_ids, output_str, output_logprobs))
        return outputs

    def generate_greedy(
        self,
        prompts: List[str],
        max_tokens: int,
<<<<<<< HEAD
        images: Optional[List[Image.Image]] = None,
=======
        images: Optional[List["MultiModalDataDict"]] = None,
>>>>>>> 98d6682c
    ) -> List[Tuple[List[int], str]]:
        greedy_params = SamplingParams(temperature=0.0, max_tokens=max_tokens)
        outputs = self.generate(prompts, greedy_params, images=images)
        return [(output_ids[0], output_str[0])
                for output_ids, output_str in outputs]

    def generate_greedy_logprobs(
        self,
        prompts: List[str],
        max_tokens: int,
        num_logprobs: int,
        images: Optional[List[Image.Image]] = None,
    ) -> List[Tuple[List[int], str, Optional[SampleLogprobs]]]:
        greedy_logprobs_params = SamplingParams(temperature=0.0,
                                                max_tokens=max_tokens,
                                                logprobs=num_logprobs)
        outputs = self.generate_w_logprobs(prompts,
                                           greedy_logprobs_params,
                                           images=images)

        return [(output_ids, output_str, output_logprobs)
                for output_ids, output_str, output_logprobs in outputs]

    def generate_beam_search(
        self,
        prompts: List[str],
        beam_width: int,
        max_tokens: int,
    ) -> List[Tuple[List[List[int]], List[str]]]:
        beam_search_params = SamplingParams(n=beam_width,
                                            use_beam_search=True,
                                            temperature=0.0,
                                            max_tokens=max_tokens)
        outputs = self.generate(prompts, beam_search_params)
        return outputs

    def encode(self, prompts: List[str]) -> List[List[float]]:
        req_outputs = self.model.encode(prompts)
        outputs = []
        for req_output in req_outputs:
            embedding = req_output.outputs.embedding
            outputs.append(embedding)
        return outputs

    def __enter__(self):
        return self

    def __exit__(self, exc_type, exc_value, traceback):
        del self.model
        cleanup()


@pytest.fixture(scope="session")
def vllm_runner():
    return VllmRunner


def get_tokenizer_pool_config(tokenizer_group_type):
    if tokenizer_group_type is None:
        return None
    if tokenizer_group_type == "ray":
        return TokenizerPoolConfig(pool_size=1,
                                   pool_type="ray",
                                   extra_config={})
    raise ValueError(f"Unknown tokenizer_group_type: {tokenizer_group_type}")


@pytest.fixture()
def temporary_enable_log_propagate():
    import logging
    logger = logging.getLogger("vllm")
    logger.propagate = True
    yield
    logger.propagate = False


@pytest.fixture()
def caplog_vllm(temporary_enable_log_propagate, caplog):
    # To capture vllm log, we should enable propagate=True temporarily
    # because caplog depends on logs propagated to the root logger.
    yield caplog


@pytest.fixture(scope="session")
def num_gpus_available():
    """Get number of GPUs without initializing the CUDA context
    in current process."""

    return cuda_device_count_stateless()<|MERGE_RESOLUTION|>--- conflicted
+++ resolved
@@ -25,13 +25,6 @@
 from vllm.logger import init_logger
 from vllm.sequence import SampleLogprobs
 from vllm.utils import cuda_device_count_stateless, is_cpu
-<<<<<<< HEAD
-=======
-
-if TYPE_CHECKING:
-    # it will call torch.cuda.device_count()
-    from vllm.multimodal import MultiModalDataDict
->>>>>>> 98d6682c
 
 logger = init_logger(__name__)
 
@@ -57,15 +50,6 @@
     def pil_image(self) -> Image.Image:
         return Image.open(_IMAGE_DIR / f"{self.name}.jpg")
 
-<<<<<<< HEAD
-=======
-    def for_hf(self) -> Image.Image:
-        return self.pil_image
-
-    def for_vllm(self) -> Dict[str, Any]:
-        return {"image": self.pil_image}
-
->>>>>>> 98d6682c
 
 class _ImageAssetPrompts(TypedDict):
     stop_sign: str
@@ -471,11 +455,7 @@
         self,
         prompts: List[str],
         sampling_params: SamplingParams,
-<<<<<<< HEAD
-        images: Optional[List[Image.Image]] = None,
-=======
-        images: Optional[List["MultiModalDataDict"]] = None,
->>>>>>> 98d6682c
+        images: Optional[List[Image.Image]] = None,
     ) -> List[Tuple[List[List[int]], List[str]]]:
         if images is not None:
             assert len(prompts) == len(images)
@@ -533,11 +513,7 @@
         self,
         prompts: List[str],
         max_tokens: int,
-<<<<<<< HEAD
-        images: Optional[List[Image.Image]] = None,
-=======
-        images: Optional[List["MultiModalDataDict"]] = None,
->>>>>>> 98d6682c
+        images: Optional[List[Image.Image]] = None,
     ) -> List[Tuple[List[int], str]]:
         greedy_params = SamplingParams(temperature=0.0, max_tokens=max_tokens)
         outputs = self.generate(prompts, greedy_params, images=images)
