# Common dependencies
<<<<<<< HEAD
# -r requirements-common.txt
# TODO: remove temporary copy of all common dependencies once Optimum Intel will support Transformers >= 4.43.2
cmake >= 3.21
ninja  # For faster builds.
psutil
sentencepiece  # Required for LLaMA tokenizer.
numpy < 2.0.0
requests
tqdm
py-cpuinfo
transformers < 4.43
tokenizers >= 0.19.1  # Required for Llama 3.
fastapi
aiohttp
openai
uvicorn[standard]
pydantic >= 2.0  # Required for OpenAI server.
pillow  # Required for image processing
prometheus_client >= 0.18.0
prometheus-fastapi-instrumentator >= 7.0.0
tiktoken >= 0.6.0  # Required for DBRX tokenizer
lm-format-enforcer == 0.10.3
outlines >= 0.0.43, < 0.1 # Requires torch >= 2.1.0
typing_extensions >= 4.10
filelock >= 3.10.4 # filelock starts to support `mode` argument from 3.10.4
pyzmq
gguf == 0.9.1
=======
-r requirements-common.txt
>>>>>>> 0e12cd67

# OpenVINO dependencies
torch >= 2.1.2
openvino ~= 2024.3.0
optimum-intel[openvino] >= 1.18.2<|MERGE_RESOLUTION|>--- conflicted
+++ resolved
@@ -1,35 +1,5 @@
 # Common dependencies
-<<<<<<< HEAD
-# -r requirements-common.txt
-# TODO: remove temporary copy of all common dependencies once Optimum Intel will support Transformers >= 4.43.2
-cmake >= 3.21
-ninja  # For faster builds.
-psutil
-sentencepiece  # Required for LLaMA tokenizer.
-numpy < 2.0.0
-requests
-tqdm
-py-cpuinfo
-transformers < 4.43
-tokenizers >= 0.19.1  # Required for Llama 3.
-fastapi
-aiohttp
-openai
-uvicorn[standard]
-pydantic >= 2.0  # Required for OpenAI server.
-pillow  # Required for image processing
-prometheus_client >= 0.18.0
-prometheus-fastapi-instrumentator >= 7.0.0
-tiktoken >= 0.6.0  # Required for DBRX tokenizer
-lm-format-enforcer == 0.10.3
-outlines >= 0.0.43, < 0.1 # Requires torch >= 2.1.0
-typing_extensions >= 4.10
-filelock >= 3.10.4 # filelock starts to support `mode` argument from 3.10.4
-pyzmq
-gguf == 0.9.1
-=======
 -r requirements-common.txt
->>>>>>> 0e12cd67
 
 # OpenVINO dependencies
 torch >= 2.1.2
